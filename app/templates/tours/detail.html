{% extends "base.html" %}

{% block title %}{{ tour.title }} - Travel App{% endblock %}

{% block content %}
<!-- 
    TOUR DETAIL PAGE
    ================
    This page displays comprehensive information about a specific tour.
    
    Features:
    - Tour image and basic information
    - Pricing and availability
    - Booking functionality (for logged-in users)
    - Tour description and itinerary
    - User reviews and ratings
    - Related tours recommendations
    - Admin edit controls
    
    Layout:
    - Left column: Tour image, description, itinerary, reviews
    - Right column: Booking card with price and actions
    
    User Interactions:
    - Book Now button (logged-in users)
    - Login prompt (anonymous users)
    - Add to Wishlist (future feature)
    - View related tours
-->

<!-- Navigation and Admin Controls -->
<div class="row">
    <div class="col-12">
        <div class="mb-3">
            <!-- Back to Tours Button -->
            <a href="{{ url_for('tours.index') }}" class="btn btn-outline-secondary">
                <i class="fas fa-arrow-left"></i> Back to Tours
            </a>
            
            <!-- Admin Only: Edit Tour Button -->
            {% if current_user.is_authenticated and current_user.is_admin() %}
                <div class="float-end">
                    <a href="{{ url_for('tours.edit', id=tour.id) }}" class="btn btn-outline-primary">
                        <i class="fas fa-edit"></i> Edit Tour
                    </a>
                </div>
            {% endif %}
        </div>
    </div>
</div>

<!-- Main Content Layout -->
<div class="row">
    <!-- Left Column: Tour Image -->
    <div class="col-md-8">
        {% if tour.image_url %}
            <!-- Display tour image if available -->
            <img src="{{ tour.image_url }}" class="img-fluid rounded mb-4" alt="{{ tour.title }}">
        {% else %}
            <!-- Display placeholder if no image -->
            <div class="bg-light rounded mb-4 d-flex align-items-center justify-content-center tour-placeholder">
                <i class="fas fa-image fa-4x text-muted"></i>
            </div>
        {% endif %}
    </div>
    
    <!-- Right Column: Booking Information Sidebar -->
    <div class="col-md-4">
        <div class="card sticky-top">
            <div class="card-body">
                <!-- Tour Title and Location -->
                <h5 class="card-title">{{ tour.title }}</h5>
                <p class="text-muted mb-3">
                    <i class="fas fa-map-marker-alt"></i> {{ tour.destination }}
                </p>
                
                <!-- Category Badge -->
                {% if tour.category %}
                    <div class="mb-3">
                        <span class="badge bg-primary">{{ tour.category.name }}</span>
                    </div>
                {% endif %}
                
                <!-- Price Display -->
                <div class="mb-3">
                    <div class="h4 text-primary mb-0">${{ "%.2f"|format(tour.price) }}</div>
                    <small class="text-muted">per person</small>
                </div>
                
                <!-- Tour Quick Details -->
                <div class="row small mb-3">
                    <div class="col-6">
                        <strong>Duration:</strong><br>
                        {{ tour.duration_days }} days
                    </div>
                    <div class="col-6">
                        <strong>Max Group:</strong><br>
                        {{ tour.max_participants }} people
                    </div>
                </div>
                
                <!-- Additional Tour Details -->
                <div class="mb-3">
                    <div class="small">
                        <strong>Difficulty:</strong><br>
                        <span class="badge bg-info">{{ tour.difficulty_level }}</span>
                    </div>
                </div>
                
                <!-- Available Dates -->
                <div class="small mb-3">
                    <strong>Available:</strong><br>
                    {{ tour.available_from.strftime('%b %d, %Y') }} - {{ tour.available_to.strftime('%b %d, %Y') }}
                </div>
                
                <!-- Availability Status -->
                <div class="mb-3">
                    {% if tour.is_active %}
                        <span class="badge bg-success">Available for Booking</span>
                    {% else %}
<<<<<<< HEAD
                        <span class="badge bg-danger">Sold Out</span>
                    {% endif %} 
                </div> 
=======
                        <span class="badge bg-danger">Unavailable for Booking</span>
                    {% endif %}
                </div>
>>>>>>> 643208af
                
                <!-- Booking Action Buttons -->
                {% if current_user.is_authenticated %}
                    {% if tour.is_active %}
                        <!-- Book Now Button (Available Tours) -->
                        <a href="{{ url_for('bookings.book_tour', tour_id=tour.id) }}" class="btn btn-primary w-100 mb-2">
                            <i class="fas fa-calendar-plus"></i> Book Now
                        </a>
                    {% else %}
                        <!-- Unavailable Button with Error Message -->
                        <button class="btn btn-secondary w-100 mb-2" disabled title="This tour is currently unavailable for booking">
                            <i class="fas fa-times"></i> Unavailable for Booking
                        </button>
                        <div class="alert alert-warning small" role="alert">
                            <i class="fas fa-exclamation-triangle"></i> This tour is currently unavailable for booking. Please check back later or contact support.
                        </div>
                    {% endif %}
                {% else %}
                    <!-- Login Required - Show different message based on availability -->
                    {% if tour.is_active %}
                        <a href="{{ url_for('auth.login') }}" class="btn btn-primary w-100 mb-2">
                            <i class="fas fa-sign-in-alt"></i> Login to Book Now
                        </a>
                    {% else %}
                        <button class="btn btn-secondary w-100 mb-2" disabled title="This tour is currently unavailable">
                            <i class="fas fa-times"></i> Unavailable for Booking
                        </button>
                        <div class="alert alert-warning small" role="alert">
                            <i class="fas fa-exclamation-triangle"></i> This tour is currently unavailable for booking.
                        </div>
                    {% endif %}
                {% endif %}
                
                <!-- Add to Wishlist (Future Feature) -->
                <button class="btn btn-outline-danger w-100" disabled>
                    <i class="fas fa-heart"></i> Add to Wishlist
                </button>
            </div>
        </div>
    </div>
</div>

<!-- Detailed Tour Information -->
<div class="row mt-4">
    <!-- Left Column: Description, Itinerary, Reviews -->
    <div class="col-md-8">
        <!-- Tour Description Section -->
        <div class="card mb-4">
            <div class="card-body">
                <h5 class="card-title">About This Tour</h5>
                <p class="card-text">{{ tour.description }}</p>
            </div>
        </div>
        
        <!-- Tour Includes/Excludes Section -->
        <div class="card mb-4">
            <div class="card-body">
                <div class="row">
                    <!-- What's Included -->
                    {% if tour.includes %}
                    <div class="col-md-6">
                        <h6 class="text-success"><i class="fas fa-check-circle"></i> What's Included</h6>
                        <div class="includes-list">
                            {{ tour.includes|replace('\n', '<br>')|safe }}
                        </div>
                    </div>
                    {% endif %}
                    
                    <!-- What's Excluded -->
                    {% if tour.excludes %}
                    <div class="col-md-6">
                        <h6 class="text-danger"><i class="fas fa-times-circle"></i> What's Not Included</h6>
                        <div class="excludes-list">
                            {{ tour.excludes|replace('\n', '<br>')|safe }}
                        </div>
                    </div>
                    {% endif %}
                </div>
            </div>
        </div>
        
        <!-- Tour Itinerary Section -->
        {% if tour.itinerary %}
            <div class="card mb-4">
                <div class="card-body">
                    <h5 class="card-title">Itinerary</h5>
                    <div class="tour-itinerary">
                        <!-- Loop through each day of the itinerary -->
                        {% for item in tour.itinerary %}
                            <div class="itinerary-item mb-3">
                                <div class="row">
                                    <!-- Day Number Badge -->
                                    <div class="col-2">
                                        <div class="day-badge">
                                            <strong>Day {{ item.day }}</strong>
                                        </div>
                                    </div>
                                    <!-- Day Details -->
                                    <div class="col-10">
                                        <h6>{{ item.title }}</h6>
                                        <p class="text-muted">{{ item.description }}</p>
                                    </div>
                                </div>
                            </div>
                        {% endfor %}
                    </div>
                </div>
            </div>
        {% endif %}
        
        <!-- Reviews Section -->
        <div class="card mb-4">
            <div class="card-body">
                <h5 class="card-title">Reviews</h5>
                {% if tour.reviews %}
                    <!-- Display up to 5 reviews -->
                    {% for review in tour.reviews[:5] %}
                        <div class="review-item mb-3">
                            <div class="d-flex justify-content-between">
                                <div>
                                    <!-- Reviewer Name (First name + Last initial) -->
                                    <strong>{{ review.user.first_name }} {{ review.user.last_name[0] }}.</strong>
                                    <!-- Star Rating Display -->
                                    <div class="stars">
                                        {% for i in range(5) %}
                                            {% if i < review.rating %}
                                                <i class="fas fa-star text-warning"></i>
                                            {% else %}
                                                <i class="far fa-star text-warning"></i>
                                            {% endif %}
                                        {% endfor %}
                                    </div>
                                </div>
                                <!-- Review Date -->
                                <small class="text-muted">{{ review.created_at.strftime('%B %d, %Y') }}</small>
                            </div>
                            <!-- Review Comment -->
                            <p class="mt-2">{{ review.comment }}</p>
                        </div>
                        {% if not loop.last %}
                            <hr>
                        {% endif %}
                    {% endfor %}
                    
                    <!-- View All Reviews Button (if more than 5 reviews) -->
                    {% if tour.reviews|length > 5 %}
                        <div class="text-center">
                            <a href="#" class="btn btn-outline-primary">View All Reviews</a>
                        </div>
                    {% endif %}
                {% else %}
                    <!-- No Reviews Message -->
                    <p class="text-muted">No reviews yet. Be the first to review this tour!</p>
                {% endif %}
            </div>
        </div>
    </div>
    
    <!-- Right Column: Related Tours -->
    <div class="col-md-4">
        <div class="card">
            <div class="card-body">
                <h5 class="card-title">Related Tours</h5>
                {% if related_tours %}
                    <!-- Display related tours -->
                    {% for related_tour in related_tours %}
                        <div class="related-tour mb-3">
                            <div class="row">
                                <!-- Related Tour Image -->
                                <div class="col-4">
                                    {% if related_tour.image_url %}
                                        <img src="{{ related_tour.image_url }}" class="img-fluid rounded" alt="{{ related_tour.title }}">
                                    {% else %}
                                        <div class="bg-light rounded d-flex align-items-center justify-content-center related-tour-placeholder">
                                            <i class="fas fa-image text-muted"></i>
                                        </div>
                                    {% endif %}
                                </div>
                                <!-- Related Tour Details -->
                                <div class="col-8">
                                    <h6 class="mb-1">
                                        <a href="{{ url_for('tours.detail', id=related_tour.id) }}" class="text-decoration-none">
                                            {{ related_tour.title }}
                                        </a>
                                    </h6>
                                    <p class="text-muted small mb-1">{{ related_tour.destination }}</p>
                                    <div class="text-primary small">
                                        <strong>${{ "%.2f"|format(related_tour.price) }}</strong>
                                    </div>
                                </div>
                            </div>
                        </div>
                        {% if not loop.last %}
                            <hr>
                        {% endif %}
                    {% endfor %}
                {% else %}
                    <!-- No Related Tours Message -->
                    <p class="text-muted">No related tours available.</p>
                {% endif %}
            </div>
        </div>
    </div>
</div>
{% endblock %}

{% block scripts %}
<!-- Custom CSS for Tour Detail Page -->
<style>
    /* Tour image placeholder styling */
    .tour-placeholder {
        height: 400px;
    }
    
    /* Related tour image placeholder styling */
    .related-tour-placeholder {
        height: 60px;
    }
    
    /* Itinerary day badge styling */
    .day-badge {
        background-color: #e9ecef;
        padding: 0.5rem;
        border-radius: 0.25rem;
        text-align: center;
    }
    
    /* Review item styling with left border */
    .review-item {
        border-left: 3px solid #007bff;
        padding-left: 1rem;
    }
    
    /* Star rating size */
    .stars {
        font-size: 0.9rem;
    }
    
    /* Sticky booking card positioning */
    .sticky-top {
        top: 2rem;
    }
</style>
{% endblock %}<|MERGE_RESOLUTION|>--- conflicted
+++ resolved
@@ -118,15 +118,9 @@
                     {% if tour.is_active %}
                         <span class="badge bg-success">Available for Booking</span>
                     {% else %}
-<<<<<<< HEAD
-                        <span class="badge bg-danger">Sold Out</span>
-                    {% endif %} 
-                </div> 
-=======
                         <span class="badge bg-danger">Unavailable for Booking</span>
                     {% endif %}
                 </div>
->>>>>>> 643208af
                 
                 <!-- Booking Action Buttons -->
                 {% if current_user.is_authenticated %}
