--- conflicted
+++ resolved
@@ -50,31 +50,7 @@
     """
 
     try:
-<<<<<<< HEAD
-=======
-        # Debug: Log the email configuration
-        current_app.logger.info(
-            f"MAIL_USERNAME: {current_app.config.get('MAIL_USERNAME')}"
-        )
-        current_app.logger.info(
-            f"MAIL_PASSWORD set: {bool(current_app.config.get('MAIL_PASSWORD'))}"
-        )
-
-        # For development - if email is not configured, just log the email
-        if (
-            not current_app.config.get("MAIL_USERNAME")
-            or current_app.config.get("MAIL_USERNAME") == "your-email@gmail.com"
-            or current_app.config.get("MAIL_PASSWORD") == "your-gmail-app-password-here"
-        ):
-            current_app.logger.info(f"=== EMAIL SIMULATION ===")
-            current_app.logger.info(f"To: {recipients}")
-            current_app.logger.info(f"Subject: {subject}")
-            current_app.logger.info(f"Body: {body}")
-            current_app.logger.info("=== END EMAIL ===")
-            return
-
-        current_app.logger.info("Attempting to send real email...")
->>>>>>> e6144f23
+
         msg = Message(
             subject=subject,
             recipients=recipients,
